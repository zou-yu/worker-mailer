import { describe, it, expect, vi, beforeEach, afterEach } from 'vitest'
import { WorkerMailer } from '../../src/mailer'
import { connect } from 'cloudflare:sockets'

vi.mock('cloudflare:sockets', () => ({
  connect: vi.fn(),
}))

describe('WorkerMailer', () => {
  let mockSocket: any
  let mockReader: any
  let mockWriter: any

  beforeEach(() => {
    // Reset mocks
    vi.clearAllMocks()

    // Setup mock socket and reader/writer
    mockReader = {
      read: vi.fn(),
<<<<<<< HEAD
      releaseLock: vi.fn(),
    }
    mockWriter = {
      write: vi.fn(),
      releaseLock: vi.fn(),
=======
    }
    mockWriter = {
      write: vi.fn(),
>>>>>>> 9a4b144b
    }
    mockSocket = {
      readable: { getReader: () => mockReader },
      writable: { getWriter: () => mockWriter },
      opened: Promise.resolve(),
      close: vi.fn(),
<<<<<<< HEAD
      startTls: vi.fn().mockReturnValue({
        readable: { getReader: () => mockReader },
        writable: { getWriter: () => mockWriter },
      }),
=======
>>>>>>> 9a4b144b
    }

    // Setup connect mock
    ;(connect as any).mockReturnValue(mockSocket)
  })

  describe('connection', () => {
    it('should connect to SMTP server successfully', async () => {
      // Mock successful connection sequence
      mockReader.read
        .mockResolvedValueOnce({
          value: new TextEncoder().encode('220 smtp.example.com ready\r\n'),
        })
        .mockResolvedValueOnce({
          value: new TextEncoder().encode(
            '250-smtp.example.com\r\n250-AUTH PLAIN LOGIN\r\n250 AUTH=PLAIN LOGIN\r\n',
          ),
        })
        .mockResolvedValueOnce({
          value: new TextEncoder().encode('235 Authentication successful\r\n'),
        })

      const mailer = await WorkerMailer.connect({
        host: 'smtp.example.com',
        port: 587,
        credentials: {
          username: 'test@example.com',
          password: 'password',
        },
        authType: ['plain', 'login'],
      })

      expect(connect).toHaveBeenCalledWith(
        {
          hostname: 'smtp.example.com',
          port: 587,
<<<<<<< HEAD
        },
        expect.any(Object),
      )
      expect(mailer).toBeInstanceOf(WorkerMailer)
    })

    it('should connect to SMTP server successfully with STARTTLS', async () => {
      // Mock successful connection sequence with STARTTLS
      mockReader.read
        .mockResolvedValueOnce({
          value: new TextEncoder().encode('220 smtp.example.com ready\r\n'),
        })
        .mockResolvedValueOnce({
          value: new TextEncoder().encode(
            '250-smtp.example.com\r\n250-STARTTLS\r\n250-AUTH PLAIN LOGIN\r\n250 AUTH=PLAIN LOGIN\r\n',
          ),
        })
        .mockResolvedValueOnce({
          value: new TextEncoder().encode('220 Ready to start TLS\r\n'),
        })
        // After STARTTLS, server expects another EHLO
        .mockResolvedValueOnce({
          value: new TextEncoder().encode(
            '250-smtp.example.com\r\n250-AUTH PLAIN LOGIN\r\n250 AUTH=PLAIN LOGIN\r\n',
          ),
        })
        .mockResolvedValueOnce({
          value: new TextEncoder().encode('235 Authentication successful\r\n'),
        })

      const mailer = await WorkerMailer.connect({
        host: 'smtp.example.com',
        port: 587,
        credentials: {
          username: 'test@example.com',
          password: 'password',
        },
        authType: ['plain', 'login'],
      })

      expect(connect).toHaveBeenCalledWith(
        {
          hostname: 'smtp.example.com',
          port: 587,
        },
        {
          secureTransport: 'starttls',
          allowHalfOpen: false,
        },
      )
      expect(mailer).toBeInstanceOf(WorkerMailer)
    })

    it('should connect to SMTP server successfully without STARTTLS when secure', async () => {
      // Mock successful connection sequence without STARTTLS
      mockReader.read
        .mockResolvedValueOnce({
          value: new TextEncoder().encode('220 smtp.example.com ready\r\n'),
        })
        .mockResolvedValueOnce({
          value: new TextEncoder().encode(
            '250-smtp.example.com\r\n250-AUTH PLAIN LOGIN\r\n250 AUTH=PLAIN LOGIN\r\n',
          ),
        })
        .mockResolvedValueOnce({
          value: new TextEncoder().encode('235 Authentication successful\r\n'),
        })

      const mailer = await WorkerMailer.connect({
        host: 'smtp.example.com',
        port: 465,
        secure: true,
        credentials: {
          username: 'test@example.com',
          password: 'password',
        },
        authType: ['plain', 'login'],
      })

      expect(connect).toHaveBeenCalledWith(
        {
          hostname: 'smtp.example.com',
          port: 465,
        },
        {
          secureTransport: 'on',
          allowHalfOpen: false,
        },
=======
        },
        expect.any(Object),
>>>>>>> 9a4b144b
      )
      expect(mailer).toBeInstanceOf(WorkerMailer)
    })

    it('should throw error on connection timeout', async () => {
      mockSocket.opened = new Promise(() => {}) // Never resolves

      await expect(
        WorkerMailer.connect({
          host: 'smtp.example.com',
          port: 587,
          socketTimeoutMs: 100,
        }),
      ).rejects.toThrow('Socket timeout!')
<<<<<<< HEAD
    })
  })

  describe('server capabilities', () => {
    it('should parse server capabilities correctly', async () => {
      // Mock server response with various capabilities
      mockReader.read
        .mockResolvedValueOnce({
          value: new TextEncoder().encode('220 smtp.example.com ready\r\n'),
        })
        .mockResolvedValueOnce({
          value: new TextEncoder().encode(
            '250-smtp.example.com\r\n250-STARTTLS\r\n250-AUTH PLAIN LOGIN CRAM-MD5\r\n250 HELP\r\n',
          ),
        })
        .mockResolvedValueOnce({
          value: new TextEncoder().encode('220 Ready to start TLS\r\n'),
        })
        .mockResolvedValueOnce({
          value: new TextEncoder().encode(
            '250-smtp.example.com\r\n250-AUTH PLAIN LOGIN\r\n250 HELP\r\n',
          ),
        })
        .mockResolvedValueOnce({
          value: new TextEncoder().encode('235 Authentication successful\r\n'),
        })

      const mailer = await WorkerMailer.connect({
        host: 'smtp.example.com',
        port: 587,
        credentials: {
          username: 'test@example.com',
          password: 'password',
        },
        authType: ['plain'],
      })

      expect(mailer).toBeInstanceOf(WorkerMailer)
      // Verify that STARTTLS was initiated due to server capability
      expect(mockSocket.startTls).toHaveBeenCalled()
    })

    it('should handle server without STARTTLS capability', async () => {
      mockReader.read
        .mockResolvedValueOnce({
          value: new TextEncoder().encode('220 smtp.example.com ready\r\n'),
        })
        .mockResolvedValueOnce({
          value: new TextEncoder().encode(
            '250-smtp.example.com\r\n250-AUTH PLAIN LOGIN\r\n250 HELP\r\n',
          ),
        })
        .mockResolvedValueOnce({
          value: new TextEncoder().encode('235 Authentication successful\r\n'),
        })

      const mailer = await WorkerMailer.connect({
        host: 'smtp.example.com',
        port: 587,
        credentials: {
          username: 'test@example.com',
          password: 'password',
        },
        authType: ['plain'],
      })

      expect(mailer).toBeInstanceOf(WorkerMailer)
      // Verify that STARTTLS was not attempted
      expect(mockSocket.startTls).not.toHaveBeenCalled()
=======
>>>>>>> 9a4b144b
    })
  })

  describe('authentication', () => {
    it('should authenticate with PLAIN auth', async () => {
      // Mock successful connection and auth sequence
      mockReader.read
        .mockResolvedValueOnce({
          value: new TextEncoder().encode('220 smtp.example.com ready\r\n'),
        })
        .mockResolvedValueOnce({
          value: new TextEncoder().encode(
            '250-smtp.example.com\r\n250-AUTH PLAIN LOGIN\r\n250 AUTH=PLAIN LOGIN\r\n',
          ),
        })
        .mockResolvedValueOnce({
          value: new TextEncoder().encode('235 Authentication successful\r\n'),
        })

      await WorkerMailer.connect({
        host: 'smtp.example.com',
        port: 587,
        credentials: {
          username: 'test@example.com',
          password: 'password',
        },
        authType: ['plain'],
      })

      // Verify AUTH PLAIN command was sent
      expect(mockWriter.write).toHaveBeenCalledWith(
        expect.any(Uint8Array), // Contains base64 encoded credentials
      )
    })

    it('should throw error on auth failure', async () => {
      mockReader.read
        .mockResolvedValueOnce({
          value: new TextEncoder().encode('220 smtp.example.com ready\r\n'),
        })
        .mockResolvedValueOnce({
          value: new TextEncoder().encode(
            '250-smtp.example.com\r\n250-AUTH PLAIN LOGIN\r\n250 AUTH=PLAIN LOGIN\r\n',
          ),
        })
        .mockResolvedValueOnce({
          value: new TextEncoder().encode('535 Authentication failed\r\n'),
        })
<<<<<<< HEAD

      await expect(
        WorkerMailer.connect({
          host: 'smtp.example.com',
          port: 587,
          credentials: {
            username: 'test@example.com',
            password: 'wrong',
          },
          authType: ['plain'],
        }),
      ).rejects.toThrow('Failed to plain authentication')
=======

      await expect(
        WorkerMailer.connect({
          host: 'smtp.example.com',
          port: 587,
          credentials: {
            username: 'test@example.com',
            password: 'wrong',
          },
          authType: ['plain'],
        }),
      ).rejects.toThrow('Failed to plain authentication')
    })
  })

  describe('dsn', () => {
    it('should not send DSN if not supported', async () => {
      mockReader.read
        .mockResolvedValueOnce({
          value: new TextEncoder().encode('220 smtp.example.com ready\r\n'),
        })
        .mockResolvedValueOnce({
          value: new TextEncoder().encode(
            '250-smtp.example.com\r\n250-AUTH PLAIN LOGIN\r\n250 AUTH=PLAIN LOGIN\r\n',
          ),
        })
        .mockResolvedValueOnce({
          value: new TextEncoder().encode('235 Authentication successful\r\n'),
        })
        .mockResolvedValueOnce({
          value: new TextEncoder().encode('250 Sender OK\r\n'),
        })
        .mockResolvedValueOnce({
          value: new TextEncoder().encode('250 Recipient OK\r\n'),
        })
        .mockResolvedValueOnce({
          value: new TextEncoder().encode('354 Start mail input\r\n'),
        })
        .mockResolvedValueOnce({
          value: new TextEncoder().encode('250 Message accepted\r\n'),
        })
        .mockResolvedValueOnce({
          value: new TextEncoder().encode('221 Bye\r\n'),
        })

      const mailer = await WorkerMailer.connect({
        host: 'smtp.example.com',
        port: 587,
        credentials: {
          username: 'test@example.com',
          password: 'password',
        },
        authType: ['plain'],
        dsn: {
          RET: {
            HEADERS: true,
            FULL: false,
          },
          NOTIFY: {
            DELAY: true,
            FAILURE: true,
            SUCCESS: false,
          },
        },
      })

      await mailer.send({
        from: 'sender@example.com',
        to: 'recipient@example.com',
        subject: 'Test Email with DSN',
        text: 'Hello World',
        dsnOverride: {
          envelopeId: '1234567890',
          RET: {
            HEADERS: false,
            FULL: true,
          },
          NOTIFY: {
            DELAY: false,
            FAILURE: false,
            SUCCESS: true,
          },
        },
      })

      const normalize = (str: string) => str.replace(/\s+/g, ' ').trim()
      const calls = mockWriter.write.mock.calls.map(([arg]: any[]) =>
        normalize(Buffer.from(arg).toString()),
      )

      expect(
        calls.some((call: string) =>
          call.includes(normalize('MAIL FROM: <sender@example.com>')),
        ),
      ).toBe(true)
      expect(
        calls.some((call: string) =>
          call.includes(normalize('RCPT TO: <recipient@example.com>')),
        ),
      ).toBe(true)
    })

    it('dsnOverride should override dsn', async () => {
      mockReader.read
        .mockResolvedValueOnce({
          value: new TextEncoder().encode('220 smtp.example.com ready\r\n'),
        })
        .mockResolvedValueOnce({
          value: new TextEncoder().encode(
            '250-smtp.example.com\r\n250-AUTH PLAIN LOGIN\r\n250-AUTH=PLAIN LOGIN\r\n250 DSN\r\n',
          ),
        })
        .mockResolvedValueOnce({
          value: new TextEncoder().encode('235 Authentication successful\r\n'),
        })
        .mockResolvedValueOnce({
          value: new TextEncoder().encode('250 Sender OK\r\n'),
        })
        .mockResolvedValueOnce({
          value: new TextEncoder().encode('250 Recipient OK\r\n'),
        })
        .mockResolvedValueOnce({
          value: new TextEncoder().encode('354 Start mail input\r\n'),
        })
        .mockResolvedValueOnce({
          value: new TextEncoder().encode('250 Message accepted\r\n'),
        })
        .mockResolvedValueOnce({
          value: new TextEncoder().encode('221 Bye\r\n'),
        })

      const mailer = await WorkerMailer.connect({
        host: 'smtp.example.com',
        port: 587,
        credentials: {
          username: 'test@example.com',
          password: 'password',
        },
        authType: ['plain'],
        dsn: {
          RET: {
            HEADERS: true,
            FULL: false,
          },
          NOTIFY: {
            DELAY: true,
            FAILURE: true,
            SUCCESS: false,
          },
        },
      })

      await mailer.send({
        from: 'sender@example.com',
        to: 'recipient@example.com',
        subject: 'Test Email with DSN',
        text: 'Hello World',
        dsnOverride: {
          envelopeId: '1234567890',
          RET: {
            HEADERS: false,
            FULL: true,
          },
          NOTIFY: {
            DELAY: false,
            FAILURE: false,
            SUCCESS: true,
          },
        },
      })

      const normalize = (str: string) => str.replace(/\s+/g, ' ').trim()
      const calls = mockWriter.write.mock.calls.map(([arg]: any[]) =>
        normalize(Buffer.from(arg).toString()),
      )

      expect(
        calls.some((call: string) =>
          call.includes(
            normalize(
              'MAIL FROM: <sender@example.com> RET=FULL ENVID=1234567890',
            ),
          ),
        ),
      ).toBe(true)
      expect(
        calls.some((call: string) =>
          call.includes(
            normalize('RCPT TO: <recipient@example.com> NOTIFY=SUCCESS'),
          ),
        ),
      ).toBe(true)
    })

    it('should send email with DSN request', async () => {
      mockReader.read
        .mockResolvedValueOnce({
          value: new TextEncoder().encode('220 smtp.example.com ready\r\n'),
        })
        .mockResolvedValueOnce({
          value: new TextEncoder().encode(
            '250-smtp.example.com\r\n250-AUTH PLAIN LOGIN\r\n250-AUTH=PLAIN LOGIN\r\n250 DSN\r\n',
          ),
        })
        .mockResolvedValueOnce({
          value: new TextEncoder().encode('235 Authentication successful\r\n'),
        })
        .mockResolvedValueOnce({
          value: new TextEncoder().encode('250 Sender OK\r\n'),
        })
        .mockResolvedValueOnce({
          value: new TextEncoder().encode('250 Recipient OK\r\n'),
        })
        .mockResolvedValueOnce({
          value: new TextEncoder().encode('354 Start mail input\r\n'),
        })
        .mockResolvedValueOnce({
          value: new TextEncoder().encode('250 Message accepted\r\n'),
        })
        .mockResolvedValueOnce({
          value: new TextEncoder().encode('221 Bye\r\n'),
        })

      const mailer = await WorkerMailer.connect({
        host: 'smtp.example.com',
        port: 587,
        credentials: {
          username: 'test@example.com',
          password: 'password',
        },
        authType: ['plain'],
        dsn: {
          RET: {
            HEADERS: true,
            FULL: false,
          },
          NOTIFY: {
            DELAY: true,
            FAILURE: true,
            SUCCESS: true,
          },
        },
      })

      await mailer.send({
        from: 'sender@example.com',
        to: 'recipient@example.com',
        subject: 'Test Email with DSN',
        text: 'This is a DSN test email',
        dsnOverride: {
          envelopeId: '1234567890',
        },
      })

      const normalize = (str: string) => str.replace(/\s+/g, ' ').trim()
      const calls = mockWriter.write.mock.calls.map(([arg]: any[]) =>
        normalize(Buffer.from(arg).toString()),
      )

      expect(
        calls.some((call: string) =>
          call.includes(
            normalize(
              'RCPT TO: <recipient@example.com> NOTIFY=SUCCESS,FAILURE,DELAY',
            ),
          ),
        ),
      ).toBe(true)
      expect(
        calls.some((call: string) =>
          call.includes(
            normalize(
              'MAIL FROM: <sender@example.com> RET=HDRS ENVID=1234567890',
            ),
          ),
        ),
      ).toBe(true)
>>>>>>> 9a4b144b
    })
  })

  describe('email sending', () => {
    it('should send email successfully', async () => {
      // Mock successful connection, auth and send sequence
      mockReader.read
        .mockResolvedValueOnce({
          value: new TextEncoder().encode('220 smtp.example.com ready\r\n'),
        })
        .mockResolvedValueOnce({
          value: new TextEncoder().encode(
            '250-smtp.example.com\r\n250-AUTH PLAIN LOGIN\r\n250 AUTH=PLAIN LOGIN\r\n',
          ),
        })
        .mockResolvedValueOnce({
          value: new TextEncoder().encode('235 Authentication successful\r\n'),
        })
        .mockResolvedValueOnce({
          value: new TextEncoder().encode('250 Sender OK\r\n'),
        })
        .mockResolvedValueOnce({
          value: new TextEncoder().encode('250 Recipient OK\r\n'),
        })
        .mockResolvedValueOnce({
          value: new TextEncoder().encode('354 Start mail input\r\n'),
        })
        .mockResolvedValueOnce({
          value: new TextEncoder().encode('250 Message accepted\r\n'),
        })
        .mockResolvedValueOnce({
          value: new TextEncoder().encode('221 Bye\r\n'),
        })

      const mailer = await WorkerMailer.connect({
        host: 'smtp.example.com',
        port: 587,
        credentials: {
          username: 'test@example.com',
          password: 'password',
        },
        authType: ['plain'],
      })

      await mailer.send({
        from: 'sender@example.com',
        to: 'recipient@example.com',
        subject: 'Test Email',
        text: 'Hello World',
      })

      // Verify email commands were sent
      expect(mockWriter.write).toHaveBeenCalledWith(expect.any(Uint8Array)) // MAIL FROM
      expect(mockWriter.write).toHaveBeenCalledWith(expect.any(Uint8Array)) // RCPT TO
      expect(mockWriter.write).toHaveBeenCalledWith(expect.any(Uint8Array)) // DATA
      expect(mockWriter.write).toHaveBeenCalledWith(expect.any(Uint8Array)) // Email content
    })

    it('should handle recipient rejection', async () => {
      mockReader.read
        .mockResolvedValueOnce({
          value: new TextEncoder().encode('220 smtp.example.com ready\r\n'),
        })
        .mockResolvedValueOnce({
          value: new TextEncoder().encode(
            '250-smtp.example.com\r\n250-AUTH PLAIN LOGIN\r\n250 AUTH=PLAIN LOGIN\r\n',
          ),
        })
        .mockResolvedValueOnce({
          value: new TextEncoder().encode('235 Authentication successful\r\n'),
        })
        .mockResolvedValueOnce({
          value: new TextEncoder().encode('250 Sender OK\r\n'),
        })
        .mockResolvedValueOnce({
          value: new TextEncoder().encode('550 Recipient rejected\r\n'),
        })

      const mailer = await WorkerMailer.connect({
        host: 'smtp.example.com',
        port: 587,
        credentials: {
          username: 'test@example.com',
          password: 'password',
        },
        authType: ['plain'],
      })

      const sendPromise = mailer.send({
        from: 'sender@example.com',
        to: 'invalid@example.com',
        subject: 'Test Email',
        text: 'Hello World',
      })

      await expect(sendPromise).rejects.toThrow('Invalid RCPT TO')
    })
  })

  describe('close', () => {
    it('should close connection properly', async () => {
      mockReader.read
        .mockResolvedValueOnce({
          value: new TextEncoder().encode('220 smtp.example.com ready\r\n'),
        })
        .mockResolvedValueOnce({
          value: new TextEncoder().encode(
            '250-smtp.example.com\r\n250-AUTH PLAIN LOGIN\r\n250 AUTH=PLAIN LOGIN\r\n',
          ),
        })
        .mockResolvedValueOnce({
          value: new TextEncoder().encode('235 Authentication successful\r\n'),
        })
        .mockResolvedValueOnce({
          value: new TextEncoder().encode('221 Bye\r\n'),
        })

      const mailer = await WorkerMailer.connect({
        host: 'smtp.example.com',
        port: 587,
        credentials: {
          username: 'test@example.com',
          password: 'password',
        },
        authType: ['plain'],
      })

      await mailer.close()

      expect(mockWriter.write).toHaveBeenCalledWith(expect.any(Uint8Array)) // QUIT command
      expect(mockSocket.close).toHaveBeenCalled()
    })
  })
})<|MERGE_RESOLUTION|>--- conflicted
+++ resolved
@@ -18,30 +18,21 @@
     // Setup mock socket and reader/writer
     mockReader = {
       read: vi.fn(),
-<<<<<<< HEAD
       releaseLock: vi.fn(),
     }
     mockWriter = {
       write: vi.fn(),
       releaseLock: vi.fn(),
-=======
-    }
-    mockWriter = {
-      write: vi.fn(),
->>>>>>> 9a4b144b
     }
     mockSocket = {
       readable: { getReader: () => mockReader },
       writable: { getWriter: () => mockWriter },
       opened: Promise.resolve(),
       close: vi.fn(),
-<<<<<<< HEAD
       startTls: vi.fn().mockReturnValue({
         readable: { getReader: () => mockReader },
         writable: { getWriter: () => mockWriter },
       }),
-=======
->>>>>>> 9a4b144b
     }
 
     // Setup connect mock
@@ -78,7 +69,6 @@
         {
           hostname: 'smtp.example.com',
           port: 587,
-<<<<<<< HEAD
         },
         expect.any(Object),
       )
@@ -167,10 +157,6 @@
           secureTransport: 'on',
           allowHalfOpen: false,
         },
-=======
-        },
-        expect.any(Object),
->>>>>>> 9a4b144b
       )
       expect(mailer).toBeInstanceOf(WorkerMailer)
     })
@@ -185,7 +171,6 @@
           socketTimeoutMs: 100,
         }),
       ).rejects.toThrow('Socket timeout!')
-<<<<<<< HEAD
     })
   })
 
@@ -255,8 +240,6 @@
       expect(mailer).toBeInstanceOf(WorkerMailer)
       // Verify that STARTTLS was not attempted
       expect(mockSocket.startTls).not.toHaveBeenCalled()
-=======
->>>>>>> 9a4b144b
     })
   })
 
@@ -305,20 +288,6 @@
         .mockResolvedValueOnce({
           value: new TextEncoder().encode('535 Authentication failed\r\n'),
         })
-<<<<<<< HEAD
-
-      await expect(
-        WorkerMailer.connect({
-          host: 'smtp.example.com',
-          port: 587,
-          credentials: {
-            username: 'test@example.com',
-            password: 'wrong',
-          },
-          authType: ['plain'],
-        }),
-      ).rejects.toThrow('Failed to plain authentication')
-=======
 
       await expect(
         WorkerMailer.connect({
@@ -596,7 +565,6 @@
           ),
         ),
       ).toBe(true)
->>>>>>> 9a4b144b
     })
   })
 
