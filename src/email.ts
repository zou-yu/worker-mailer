import { ok } from 'node:assert'
import * as crypto from 'node:crypto'

export type User = { name?: string; email: string }

export type EmailOptions = {
  from: string | User
  to: string | string[] | User | User[]
  reply?: string | User
  cc?: string | string[] | User | User[]
  bcc?: string | string[] | User | User[]
  subject: string
  text?: string
  html?: string
  headers?: Record<string, string>
  attachments?: { filename: string; content: string; mimeType?: string }[]
<<<<<<< HEAD
  dsnOverride?:
    | {
        envelopeId?: string | undefined
        RET?:
          | {
              HEADERS?: boolean
              FULL?: boolean
            }
          | undefined
        NOTIFY?:
          | {
              DELAY?: boolean
              FAILURE?: boolean
              SUCCESS?: boolean
            }
          | undefined
      }
    | undefined
=======
>>>>>>> 0b72f3d2
}

export class Email {
  public readonly from: User
  public readonly to: User[]
  public readonly reply?: User
  public readonly cc?: User[]
  public readonly bcc?: User[]

  public readonly subject: string
  public readonly text?: string
  public readonly html?: string

<<<<<<< HEAD
  public readonly dsnOverride?:
    | {
        envelopeId?: string | undefined
        RET?:
          | {
              HEADERS?: boolean
              FULL?: boolean
            }
          | undefined
        NOTIFY?:
          | {
              DELAY?: boolean
              FAILURE?: boolean
              SUCCESS?: boolean
            }
          | undefined
      }
    | undefined

=======
>>>>>>> 0b72f3d2
  public readonly attachments?: {
    filename: string
    content: string
    mimeType?: string
  }[]

  public readonly headers: Record<string, string>

  public setSent!: () => void
  public setSentError!: (e: unknown) => void
  public sent = new Promise<void>((resolve, reject) => {
    this.setSent = resolve
    this.setSentError = reject
  })

  constructor(options: EmailOptions) {
    ok(options.text || options.html)

    if (typeof options.from === 'string') {
      this.from = { email: options.from }
    } else {
      this.from = options.from
    }
    if (typeof options.reply === 'string') {
      this.reply = { email: options.reply }
    } else {
      this.reply = options.reply
    }
    this.to = Email.toUsers(options.to)!
    this.cc = Email.toUsers(options.cc)
    this.bcc = Email.toUsers(options.bcc)

    this.subject = options.subject
    this.text = options.text
    this.html = options.html
    this.attachments = options.attachments
<<<<<<< HEAD
    this.dsnOverride = options.dsnOverride
=======
>>>>>>> 0b72f3d2
    this.headers = options.headers || {}
  }

  private static toUsers(
    user: string | string[] | User | User[] | undefined,
  ): User[] | undefined {
    if (!user) {
      return
    }
    if (typeof user === 'string') {
      return [{ email: user }]
    } else if (Array.isArray(user)) {
      return user.map(user => {
        if (typeof user === 'string') {
          return { email: user }
        }
        return user
      })
    } else {
      return [user]
    }
  }

  public getEmailData() {
    this.resolveHeader()

    const headersArray: string[] = ['MIME-Version: 1.0']
    for (const [key, value] of Object.entries(this.headers)) {
      headersArray.push(`${key}: ${value}`)
    }
    const mixedBoundary = this.generateSafeBoundary('mixed_')
    const alternativeBoundary = this.generateSafeBoundary('alternative_')

    headersArray.push(
      `Content-Type: multipart/mixed; boundary="${mixedBoundary}"`,
    )
    const headers = headersArray.join('\r\n')

    let emailData = `${headers}\r\n\r\n`
    emailData += `--${mixedBoundary}\r\n`

    emailData += `Content-Type: multipart/alternative; boundary="${alternativeBoundary}"\r\n\r\n`

    if (this.text) {
      emailData += `--${alternativeBoundary}\r\n`
      emailData += `Content-Type: text/plain; charset="UTF-8"\r\n\r\n`
      emailData += `${this.text}\r\n\r\n`
    }

    if (this.html) {
      emailData += `--${alternativeBoundary}\r\n`
      emailData += `Content-Type: text/html; charset="UTF-8"\r\n\r\n`
      emailData += `${this.html}\r\n\r\n`
    }

    emailData += `--${alternativeBoundary}--\r\n`

    if (this.attachments) {
      for (const attachment of this.attachments) {
        const mimeType =
          attachment.mimeType || this.getMimeType(attachment.filename)
        emailData += `--${mixedBoundary}\r\n`
        emailData += `Content-Type: ${mimeType}; name="${attachment.filename}"\r\n`
        emailData += `Content-Description: ${attachment.filename}\r\n`
        emailData += `Content-Disposition: attachment; filename="${attachment.filename}";\r\n`
        emailData += `    creation-date="${new Date().toUTCString()}";\r\n`
        emailData += `Content-Transfer-Encoding: base64\r\n\r\n`

        // split the content into multiple lines to avoid line length greater than 76 characters https://en.wikipedia.org/wiki/Base64#Variants_summary_table
        const lines = attachment.content.match(/.{1,72}/g)
        if (lines) {
          emailData += `${lines.join('\r\n')}`
        } else {
          emailData += `${attachment.content}`
        }
        emailData += '\r\n\r\n'
      }
    }
    emailData += `--${mixedBoundary}--\r\n.\r\n`

    return emailData
  }

  private generateSafeBoundary(prefix: string): string {
    let boundary = prefix + crypto.randomBytes(32).toString('hex')

    boundary = boundary.replace(/[<>@,;:\\/[\]?=" ]/g, '_') // Replace unwanted characters with '_'
<<<<<<< HEAD

    return boundary
  }

  private getMimeType(filename: string): string {
    const extension = filename.split('.').pop()?.toLowerCase()

    const mimeTypes: { [key: string]: string } = {
      txt: 'text/plain',
      html: 'text/html',
      csv: 'text/csv',
      pdf: 'application/pdf',
      png: 'image/png',
      jpg: 'image/jpeg',
      jpeg: 'image/jpeg',
      gif: 'image/gif',
      zip: 'application/zip',
    }

=======

    return boundary
  }

  private getMimeType(filename: string): string {
    const extension = filename.split('.').pop()?.toLowerCase()

    const mimeTypes: { [key: string]: string } = {
      txt: 'text/plain',
      html: 'text/html',
      csv: 'text/csv',
      pdf: 'application/pdf',
      png: 'image/png',
      jpg: 'image/jpeg',
      jpeg: 'image/jpeg',
      gif: 'image/gif',
      zip: 'application/zip',
    }

>>>>>>> 0b72f3d2
    return mimeTypes[extension || 'txt'] || 'application/octet-stream' // Default to 'application/octet-stream'
  }

  private resolveHeader() {
    this.resolveFrom()
    this.resolveTo()
    this.resolveReply()
    this.resolveCC()
    this.resolveBCC()
    this.resolveSubject()
    this.headers['Date'] = new Date().toUTCString()
    this.headers['Message-ID'] =
      `<${crypto.randomUUID()}@${this.from.email.split('@').pop()}>`
  }

  private resolveFrom() {
    let from = this.from.email
    if (this.from.name) {
      from = `${this.from.name} <${from}>`
    }
    this.headers['From'] = from
  }

  private resolveTo() {
    const toAddresses = this.to.map(user => {
      if (user.name) {
        return `${user.name} <${user.email}>`
      }
      return user.email
    })
    this.headers['To'] = toAddresses.join(', ')
  }

  private resolveSubject() {
    this.headers['Subject'] = this.subject
  }

  private resolveReply() {
    if (this.reply) {
      let replyAddress = this.reply.email
      if (this.reply.name) {
        replyAddress = `${this.reply.name} <${replyAddress}>`
      }
      this.headers['Reply-To'] = replyAddress
    }
  }

  private resolveCC() {
    if (this.cc) {
      const ccAddresses = this.cc.map(user => {
        if (user.name) {
          return `${user.name} <${user.email}>`
        }
        return user.email
      })
      this.headers['CC'] = ccAddresses.join(', ')
    }
  }

  private resolveBCC() {
    if (this.bcc) {
      const bccAddresses = this.bcc.map(user => {
        if (user.name) {
          return `${user.name} <${user.email}>`
        }
        return user.email
      })
      this.headers['BCC'] = bccAddresses.join(', ')
    }
  }
}<|MERGE_RESOLUTION|>--- conflicted
+++ resolved
@@ -14,7 +14,6 @@
   html?: string
   headers?: Record<string, string>
   attachments?: { filename: string; content: string; mimeType?: string }[]
-<<<<<<< HEAD
   dsnOverride?:
     | {
         envelopeId?: string | undefined
@@ -33,8 +32,7 @@
           | undefined
       }
     | undefined
-=======
->>>>>>> 0b72f3d2
+
 }
 
 export class Email {
@@ -48,7 +46,6 @@
   public readonly text?: string
   public readonly html?: string
 
-<<<<<<< HEAD
   public readonly dsnOverride?:
     | {
         envelopeId?: string | undefined
@@ -68,8 +65,6 @@
       }
     | undefined
 
-=======
->>>>>>> 0b72f3d2
   public readonly attachments?: {
     filename: string
     content: string
@@ -106,10 +101,7 @@
     this.text = options.text
     this.html = options.html
     this.attachments = options.attachments
-<<<<<<< HEAD
     this.dsnOverride = options.dsnOverride
-=======
->>>>>>> 0b72f3d2
     this.headers = options.headers || {}
   }
 
@@ -197,7 +189,6 @@
     let boundary = prefix + crypto.randomBytes(32).toString('hex')
 
     boundary = boundary.replace(/[<>@,;:\\/[\]?=" ]/g, '_') // Replace unwanted characters with '_'
-<<<<<<< HEAD
 
     return boundary
   }
@@ -217,27 +208,6 @@
       zip: 'application/zip',
     }
 
-=======
-
-    return boundary
-  }
-
-  private getMimeType(filename: string): string {
-    const extension = filename.split('.').pop()?.toLowerCase()
-
-    const mimeTypes: { [key: string]: string } = {
-      txt: 'text/plain',
-      html: 'text/html',
-      csv: 'text/csv',
-      pdf: 'application/pdf',
-      png: 'image/png',
-      jpg: 'image/jpeg',
-      jpeg: 'image/jpeg',
-      gif: 'image/gif',
-      zip: 'application/zip',
-    }
-
->>>>>>> 0b72f3d2
     return mimeTypes[extension || 'txt'] || 'application/octet-stream' // Default to 'application/octet-stream'
   }
 
