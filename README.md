# Worker Mailer

[English](./README.md) | [简体中文](./README_zh-CN.md)

[![npm version](https://badge.fury.io/js/worker-mailer.svg)](https://badge.fury.io/js/worker-mailer)
[![License: MIT](https://img.shields.io/badge/License-MIT-yellow.svg)](https://opensource.org/licenses/MIT)

Worker Mailer is an SMTP client that runs on Cloudflare Workers. It leverages [Cloudflare TCP Sockets](https://developers.cloudflare.com/workers/runtime-apis/tcp-sockets/) and doesn't rely on any other dependencies.

## Features

- 🚀 Completely built on the Cloudflare Workers runtime with no other dependencies
- 📝 Full TypeScript type support
- 📧 Supports sending plain text and HTML emails
- 🔒 Supports multiple SMTP authentication methods: `plain`, `login`, and `CRAM-MD5`
- 👥 Rich recipient options: TO, CC, BCC, and Reply-To
- 🎨 Custom email headers support

## Table of Contents

- [Installation](#installation)
- [Quick Start](#quick-start)
- [API Reference](#api-reference)
- [Limitations](#limitations)
- [Contributing](#contributing)
- [License](#license)

## Installation

```shell
npm i worker-mailer
```

## Quick Start

1. Configure your `wrangler.toml`:

```toml
compatibility_flags = ["nodejs_compat"]
# or compatibility_flags = ["nodejs_compat_v2"]
```

2. Use in your code:

```typescript
import { WorkerMailer } from 'worker-mailer'

// Connect to SMTP server
const mailer = await WorkerMailer.connect({
  credentials: {
    username: 'bob@acme.com',
    password: 'password',
  },
  authType: 'plain',
  host: 'smtp.acme.com',
  port: 587,
  secure: true,
})

// Send email
await mailer.send({
  from: { name: 'Bob', email: 'bob@acme.com' },
  to: { name: 'Alice', email: 'alice@acme.com' },
  subject: 'Hello from Worker Mailer',
  text: 'This is a plain text message',
  html: '<h1>Hello</h1><p>This is an HTML message</p>',
})
```

## API Reference

### WorkerMailer.connect(options)

Creates a new SMTP connection.

```typescript
type WorkerMailerOptions = {
<<<<<<< HEAD
  host: string;              // SMTP server hostname
  port: number;              // SMTP server port (usually 587 or 465)
  secure?: boolean;          // Use TLS (default: false)
  startTls?: boolean;        // Upgrade to TLS if SMTP server supports (default: true)
  credentials?: {            // SMTP authentication credentials
    username: string;
    password: string;
  };
  authType?: 'plain' | 'login' | 'cram-md5' | Array<'plain' | 'login' | 'cram-md5'>;
  logLevel?: LogLevel;       // Logging level (default: LogLevel.INFO)
  socketTimeoutMs?: number;  // Socket timeout in milliseconds
  responseTimeoutMs?: number;// Server response timeout in milliseconds
=======
  host: string // SMTP server hostname
  port: number // SMTP server port (usually 587 or 465)
  secure?: boolean // Use TLS (default: false)
  credentials?: {
    // SMTP authentication credentials
    username: string
    password: string
  }
  authType?:
    | 'plain'
    | 'login'
    | 'cram-md5'
    | Array<'plain' | 'login' | 'cram-md5'>
  logLevel?: LogLevel // Logging level (default: LogLevel.INFO)
  socketTimeoutMs?: number // Socket timeout in milliseconds
  responseTimeoutMs?: number // Server response timeout in milliseconds
  dsn?: // see rfc1891
  | {
        RET?:
          | {
              HEADERS?: boolean
              FULL?: boolean
            }
          | undefined
        NOTIFY?:
          | {
              DELAY?: boolean
              FAILURE?: boolean
              SUCCESS?: boolean
            }
          | undefined
      }
    | undefined
>>>>>>> 9a4b144b
}
```

### mailer.send(options)

Sends an email.

```typescript
type EmailOptions = {
  from:
    | string
    | {
        // Sender's email
        name?: string
        email: string
      }
  to:
    | string
    | string[]
    | {
        // Recipients (TO)
        name?: string
        email: string
      }
    | Array<{ name?: string; email: string }>
  reply?:
    | string
    | {
        // Reply-To address
        name?: string
        email: string
      }
  cc?:
    | string
    | string[]
    | {
        // Carbon Copy recipients
        name?: string
        email: string
      }
    | Array<{ name?: string; email: string }>
  bcc?:
    | string
    | string[]
    | {
        // Blind Carbon Copy recipients
        name?: string
        email: string
      }
    | Array<{ name?: string; email: string }>
  subject: string // Email subject
  text?: string // Plain text content
  html?: string // HTML content
  headers?: Record<string, string> // Custom email headers
  attachments?: { filename: string; content: string; mimeType?: string }[] // Attachments, content must be base64-encoded, it will try to infer mimeType if not set
  dsnOverride?: // overrides dsn defined in WorkerMailer, if not set, it will take the WorkerMailer-Option.
  | {
        envelopeId?: string | undefined
        RET?:
          | {
              HEADERS?: boolean
              FULL?: boolean
            }
          | undefined
        NOTIFY?:
          | {
              DELAY?: boolean
              FAILURE?: boolean
              SUCCESS?: boolean
            }
          | undefined
      }
    | undefined
}
```

### Static Method: WorkerMailer.send()

Send a one-off email without maintaining the connection.

```typescript
await WorkerMailer.send(
  {
    // WorkerMailerOptions
    host: 'smtp.acme.com',
    port: 587,
    credentials: {
      username: 'user',
      password: 'pass',
    },
  },
  {
    // EmailOptions
    from: 'sender@acme.com',
    to: 'recipient@acme.com',
    subject: 'Test',
    text: 'Hello',
    attachments: [
      {
        filename: 'test.txt',
        content: 'SGVsbG8gV29ybGQ=', // base64-encoded string for "Hello World"
        type: 'text/plain',
      },
    ],
  },
)
```

## Limitations

- **Port Restrictions:** Cloudflare Workers cannot make outbound connections on port 25. You won't be able to send emails via port 25, but common ports like 587 and 465 are supported.
- **Connection Limits:** Each Worker instance has a limit on the number of concurrent TCP connections. Make sure to properly close connections when done.

## Contributing

We welcome contributions from the community! Here's how you can help:

### Development Setup

1. Fork and clone the repository
2. Install dependencies:
   ```bash
   pnpm install
   ```
3. Create a new branch for your feature or fix:
   ```bash
   git checkout -b feature/your-feature-name
   ```

### Testing

1. Unit Tests:
   ```bash
   npm test
   ```
2. Integration Tests:
   ```bash
   pnpm dlx wrangler dev ./test/worker.ts
   ```
   Then, send a POST request to `http://127.0.0.1:8787` with the following JSON body:
   ```json
   {
     "config": {
       "credentials": {
         "username": "xxx@xx.com",
         "password": "xxxx"
       },
       "authType": "plain",
       "host": "smtp.acme.com",
       "port": 587,
       "secure": false,
       "startTls": true
     },
     "email": {
       "from": "xxx@xx.com",
       "to": "yyy@yy.com",
       "subject": "Test Email",
       "text": "Hello World"
     }
   }
   ```

### Pull Request Process

> For major changes, please open an issue first to discuss what you would like to change.

1. Update documentation to reflect any changes
2. Add or update tests as needed
3. Ensure all tests pass
4. Update the changelog if applicable
5. Submit a pull request with a clear description of your changes

### Reporting Issues

When reporting issues, please include:

- A clear description of the problem
- Steps to reproduce the issue
- Expected vs actual behavior
- Version of worker-mailer you're using
- Any relevant code snippets or error messages

## License

This project is licensed under the MIT License.<|MERGE_RESOLUTION|>--- conflicted
+++ resolved
@@ -75,23 +75,10 @@
 
 ```typescript
 type WorkerMailerOptions = {
-<<<<<<< HEAD
-  host: string;              // SMTP server hostname
-  port: number;              // SMTP server port (usually 587 or 465)
-  secure?: boolean;          // Use TLS (default: false)
-  startTls?: boolean;        // Upgrade to TLS if SMTP server supports (default: true)
-  credentials?: {            // SMTP authentication credentials
-    username: string;
-    password: string;
-  };
-  authType?: 'plain' | 'login' | 'cram-md5' | Array<'plain' | 'login' | 'cram-md5'>;
-  logLevel?: LogLevel;       // Logging level (default: LogLevel.INFO)
-  socketTimeoutMs?: number;  // Socket timeout in milliseconds
-  responseTimeoutMs?: number;// Server response timeout in milliseconds
-=======
   host: string // SMTP server hostname
   port: number // SMTP server port (usually 587 or 465)
   secure?: boolean // Use TLS (default: false)
+  startTls?: boolean // Upgrade to TLS if SMTP server supports (default: true)
   credentials?: {
     // SMTP authentication credentials
     username: string
@@ -122,7 +109,6 @@
           | undefined
       }
     | undefined
->>>>>>> 9a4b144b
 }
 ```
 
